module Weave

using Highlights, Mustache, Requires, Pkg


# directories
const PKG_DIR = normpath(@__DIR__, "..")
const TEMPLATE_DIR = normpath(PKG_DIR, "templates")
const STYLESHEET_DIR = normpath(PKG_DIR, "stylesheets")
# keeps paths of sample documents for easy try
const EXAMPLE_FOLDER = normpath(PKG_DIR, "examples")
<<<<<<< HEAD
const WEAVE_VERSION = try
    'v' * Pkg.TOML.parsefile(normpath(PKG_DIR, "Project.toml"))["version"]
catch
    ""
end
weave_info() = WEAVE_VERSION, string(Date(now()))
=======

# constant names
const WEAVE_OPTION_NAME = "weave_options"
const WEAVE_OPTION_NAME_DEPRECATED = "options" # remove this when tagging v0.11
const WEAVE_OPTION_DEPRECATE_ID = "weave_option_duplicate_id"
const DEFAULT_FIG_PATH = "figures"
>>>>>>> 9ccf3a2c

function __init__()
    @require Plots = "91a5bcdd-55d7-5caf-9e0b-520d859cae80" include("plots.jl")
    @require Gadfly = "c91e804a-d5a3-530f-b6f0-dfbca275c004" include("gadfly.jl")
end

# utilitity functions
@static @isdefined(isnothing) || begin
    isnothing(::Any) = false
    isnothing(::Nothing) = true
end
take2string!(io) = String(take!(io))

"""
    list_out_formats(io = stdout)

List supported output formats
"""
list_out_formats(io = stdout) = for (k, v) in FORMATS; println(io, string(k, ": ", v.description)); end

"""
    tangle(source::AbstractString; kwargs...)

Tangle source code from input document to .jl file.

## Keyword options

- `informat::Union{Nothing,AbstractString} = nothing`: Input document format. By default (i.e. given `nothing`), Weave will set it automatically based on file extension. You can also specify either of `"script"`, `"markdown"`, `"notebook"`, or `"noweb"`
- `out_path::Union{Symbol,AbstractString} = :doc`: Path where the output is generated can be either of:
  * `:doc`: Path of the source document (default)
  * `:pwd`: Julia working directory
  * `"somepath"`: `String` of output directory e.g. `"~/outdir"`, or of filename e.g. `"~/outdir/outfile.tex"`
"""
function tangle(
    source::AbstractString;
    out_path::Union{Symbol,AbstractString} = :doc,
    informat::Union{Nothing,AbstractString} = nothing,
)
    doc = WeaveDoc(source, informat)
    doc.cwd = get_cwd(doc, out_path)

    outname = get_outname(out_path, doc, ext = "jl")

    open(outname, "w") do io
        for chunk in doc.chunks
            if typeof(chunk) == CodeChunk
                options = merge(doc.chunk_defaults, chunk.options)
                options[:tangle] && write(io, chunk.content * "\n")
            end
        end
    end
    doc.cwd == pwd() && (outname = basename(outname))
    @info("Writing to file $outname")
end

"""
    weave(source::AbstractString; kwargs...)

Weave an input document to output file.

## Keyword options

- `doctype::Union{Nothing,AbstractString} = nothing`: Output document format. By default (i.e. given `nothing`), Weave will set it automatically based on file extension. You can also manually specify it; see [`list_out_formats()`](@ref) for the supported formats
- `informat::Union{Nothing,AbstractString} = nothing`: Input document format. By default (i.e. given `nothing`), Weave will set it automatically based on file extension. You can also specify either of `"script"`, `"markdown"`, `"notebook"`, or `"noweb"`
- `out_path::Union{Symbol,AbstractString} = :doc`: Path where the output is generated can be either of:
  * `:doc`: Path of the source document (default)
  * `:pwd`: Julia working directory
  * `"somepath"`: `String` of output directory e.g. `"~/outdir"`, or of filename e.g. `"~/outdir/outfile.tex"`
- `args::Dict = Dict()`: Arguments to be passed to the weaved document; will be available as `WEAVE_ARGS` in the document
- `mod::Union{Module,Nothing} = nothing`: Module where Weave `eval`s code. You can pass a `Module` object, otherwise create an new sandbox module.
- `fig_path::Union{Nothing,AbstractString} = nothing`: Where figures will be generated, relative to `out_path`. By default (i.e. given `nothing`), Weave will automatically create `$(DEFAULT_FIG_PATH)` directory.
- `fig_ext::Union{Nothing,AbstractString} = nothing`: Extension for saved figures e.g. `".pdf"`, `".png"`. Default setting depends on `doctype`
- `cache_path::AbstractString = "cache"`: Where of cached output will be saved
- `cache::Symbol = :off`: Controls caching of code:
  * `:off` means no caching (default)
  * `:all` caches everything
  * `:user` caches based on chunk options
  * `:refresh` runs all code chunks and save new cache
- `throw_errors::Bool = false`: If `false` errors are included in output document and the whole document is executed. If `true` errors are thrown when they occur
- `template::Union{Nothing,AbstractString,Mustache.MustacheTokens} = nothing`: Template (file path) or `Mustache.MustacheTokens`s for `md2html` or `md2tex` formats
- `css::Union{Nothing,AbstractString} = nothing`: Path of a CSS file used for md2html format
- `highlight_theme::Union{Nothing,Type{<:Highlights.AbstractTheme}} = nothing`: Theme used for syntax highlighting (defaults to `Highlights.Themes.DefaultTheme`)
- `pandoc_options::Vector{<:AbstractString} = String[]`: `String`s of options to pass to pandoc for `pandoc2html` and `pandoc2pdf` formats, e.g. `["--toc", "-N"]`
- `latex_cmd::AbstractString = "xelatex"`: The command used to make PDF file from .tex
- `keep_unicode::Bool = false`: If `true`, do not convert unicode characters to their respective latex representation. This is especially useful if a font and tex-engine with support for unicode characters are used

!!! note
    Run Weave from terminal and try to avoid weaving from IJulia or ESS; they tend to mess with capturing output.
"""
function weave(
    source::AbstractString;
    doctype::Union{Nothing,AbstractString} = nothing,
    informat::Union{Nothing,AbstractString} = nothing,
    out_path::Union{Symbol,AbstractString} = :doc,
    args::Dict = Dict(),
    mod::Union{Module,Nothing} = nothing,
    fig_path::Union{Nothing,AbstractString} = nothing,
    fig_ext::Union{Nothing,AbstractString} = nothing,
    cache_path::AbstractString = "cache",
    cache::Symbol = :off,
    throw_errors::Bool = false,
    template::Union{Nothing,AbstractString,Mustache.MustacheTokens} = nothing,
    css::Union{Nothing,AbstractString} = nothing, # TODO: rename to `stylesheet`
    highlight_theme::Union{Nothing,Type{<:Highlights.AbstractTheme}} = nothing,
    pandoc_options::Vector{<:AbstractString} = String[],
    latex_cmd::AbstractString = "xelatex",
    keep_unicode::Bool = false,
)
    doc = WeaveDoc(source, informat)

    # run document
    # ------------

    # overwrites options with those specified in header, that are needed for running document
    # NOTE: these YAML options can NOT be given dynamically
    weave_options = get(doc.header, WEAVE_OPTION_NAME, nothing)
    if haskey(doc.header, WEAVE_OPTION_NAME_DEPRECATED)
        @warn "Weave: `options` key is deprecated. Use `weave_options` key instead." _id = WEAVE_OPTION_DEPRECATE_ID maxlog = 1
        weave_options = get(doc.header, WEAVE_OPTION_NAME_DEPRECATED, nothing)
    end

    if !isnothing(weave_options)
        doctype = get(weave_options, "doctype", doctype)
        specific_options!(weave_options, doctype)
        if haskey(weave_options, "out_path")
            out_path = let
                out_path = weave_options["out_path"]
                if out_path == ":doc" || out_path == ":pwd"
                    Symbol(out_path)
                else
                    normpath(dirname(source), out_path) # resolve relative to this document
                end
            end
        end
        mod = get(weave_options, "mod", mod)
        mod isa AbstractString && (mod = Main.eval(Meta.parse(mod)))
        fig_path = get(weave_options, "fig_path", fig_path)
        fig_ext = get(weave_options, "fig_ext", fig_ext)
        cache_path = get(weave_options, "cache_path", cache_path)
        cache = Symbol(get(weave_options, "cache", cache))
        throw_errors = get(weave_options, "throw_errors", throw_errors)
    end

    doc = run_doc(
        doc;
        doctype = doctype,
        mod = mod,
        out_path = out_path,
        args = args,
        fig_path = fig_path,
        fig_ext = fig_ext,
        cache_path = cache_path,
        cache = cache,
        throw_errors = throw_errors,
    )

    # render document
    # ---------------

    # overwrites options with those specified in header, that are needed for rendering document
    # NOTE: these YAML options can be given dynamically
    if !isnothing(weave_options)
        if haskey(weave_options, "template")
            template = weave_options["template"]
            # resolve relative to this document
            template isa AbstractString && (template = normpath(dirname(source), template))
        end
        if haskey(weave_options, "css")
            css = weave_options["css"]
            # resolve relative to this document
            css isa AbstractString && (css = normpath(dirname(source), css))
        end
        highlight_theme = get(weave_options, "highlight_theme", highlight_theme)
        pandoc_options = get(weave_options, "pandoc_options", pandoc_options)
        latex_cmd = get(weave_options, "latex_cmd", latex_cmd)
        keep_unicode = get(weave_options, "keep_unicode", keep_unicode)
    end

    set_rendering_options!(doc; template = template, highlight_theme = highlight_theme, css = css, keep_unicode = keep_unicode)
    rendered = render_doc(doc)

    outname = get_outname(out_path, doc)

    open(io->write(io,rendered), outname, "w")

    # document generation via external programs
    doctype = doc.doctype
    if doctype == "pandoc2html"
        mdname = outname
        outname = get_outname(out_path, doc, ext = "html")
        pandoc2html(rendered, doc, highlight_theme, outname, pandoc_options)
        rm(mdname)
    elseif doctype == "pandoc2pdf"
        mdname = outname
        outname = get_outname(out_path, doc, ext = "pdf")
        pandoc2pdf(rendered, doc, outname, pandoc_options)
        rm(mdname)
    elseif doctype == "md2pdf"
        run_latex(doc, outname, latex_cmd)
        outname = get_outname(out_path, doc, ext = "pdf")
    end

    doc.cwd == pwd() && (outname = basename(outname))
    @info "Report weaved to $outname"
    return abspath(outname)
end

weave(doc::AbstractString, doctype::Union{Symbol,AbstractString}; kwargs...) =
    weave(doc; doctype = doctype, kwargs...)

function specific_options!(weave_options, doctype)
    fmts = keys(FORMATS)
    for (k,v) in weave_options
        if k in fmts
            k == doctype && merge!(weave_options, v)
            delete!(weave_options, k)
        end
    end
end

"""
    notebook(source::AbstractString; kwargs...)

Convert Weave document `source` to Jupyter Notebook and execute the code
using [`nbconvert`](https://nbconvert.readthedocs.io/en/latest/).
**Ignores** all chunk options.

## Keyword options

- `out_path::Union{Symbol,AbstractString} = :pwd`: Path where the output is generated can be either of:
  * `:doc`: Path of the source document
  * `:pwd`: Julia working directory (default)
  * `"somepath"`: `String` of output directory e.g. `"~/outdir"`, or of filename e.g. `"~/outdir/outfile.tex"`
- `timeout = -1`: nbconvert cell timeout in seconds. Defaults to `-1` (no timeout)
- `nbconvert_options::AbstractString = ""`: `String` of additional options to pass to nbconvert, such as `"--allow-errors"`
- `jupyter_path::AbstractString = "jupyter"`: Path/command for the Jupyter you want to use. Defaults to `"jupyter"`, which runs whatever is linked/alias to that

!!! warning
    The code is _**not**_ executed by Weave, but by [`nbconvert`](https://nbconvert.readthedocs.io/en/latest/).
    This means that the output doesn't necessarily always work properly; see [#116](https://github.com/mpastell/Weave.jl/issues/116).

!!! note
    In order to _just_ convert Weave document to Jupyter Notebook,
    use [`convert_doc`](@ref) instead.
"""
function notebook(
    source::AbstractString;
    out_path::Union{Symbol,AbstractString} = :pwd,
    timeout = -1,
    nbconvert_options::AbstractString = "",
    jupyter_path::AbstractString = "jupyter",
)
    doc = WeaveDoc(source)
    converted = convert_to_notebook(doc)
    doc.cwd = get_cwd(doc, out_path)
    outfile = get_outname(out_path, doc, ext = "ipynb")

    open(outfile, "w") do f
        write(f, converted)
    end

    @info "Running nbconvert"
    return read(
        `$jupyter_path nbconvert --ExecutePreprocessor.timeout=$timeout --to notebook --execute $outfile  $nbconvert_options --output $outfile`,
        String,
    )
end

"""
    include_weave(source::AbstractString, informat::Union{Nothing,AbstractString} = nothing)
    include_weave(m::Module, source::AbstractString, informat::Union{Nothing,AbstractString} = nothing)

Include code from Weave document calling `include_string` on all code from doc.
Code is run in the path of the include document.
"""
function include_weave(
    m::Module,
    source::AbstractString,
    informat::Union{Nothing,AbstractString} = nothing,
)
    old_path = pwd()
    doc = WeaveDoc(source, informat)
    cd(doc.path)
    try
        code = join(
            [x.content for x in filter(x -> isa(x, Weave.CodeChunk), doc.chunks)],
            "\n",
        )
        include_string(m, code)
    catch err
        throw(err)
    finally
        cd(old_path)
    end
    return nothing
end

include_weave(source, informat = nothing) = include_weave(Main, source, informat)

# Hooks to run before and after chunks, this is form IJulia,
# but note that Weave hooks take the chunk as input
const preexecute_hooks = Function[]
push_preexecute_hook(f::Function) = push!(preexecute_hooks, f)
pop_preexecute_hook(f::Function) =
    splice!(preexecute_hooks, findfirst(x -> x == f, preexecute_hooks))

const postexecute_hooks = Function[]
push_postexecute_hook(f::Function) = push!(postexecute_hooks, f)
pop_postexecute_hook(f::Function) =
    splice!(postexecute_hooks, findfirst(x -> x == f, postexecute_hooks))

include("types.jl")
include("config.jl")
include("WeaveMarkdown/markdown.jl")
include("display_methods.jl")
include("reader/reader.jl")
include("run.jl")
include("cache.jl")
include("rendering/rendering.jl")
include("pandoc.jl")
include("converter.jl")

export weave,
    list_out_formats,
    tangle,
    convert_doc,
    notebook,
    set_chunk_defaults!,
    get_chunk_defaults,
    restore_chunk_defaults!,
    include_weave

end<|MERGE_RESOLUTION|>--- conflicted
+++ resolved
@@ -9,21 +9,19 @@
 const STYLESHEET_DIR = normpath(PKG_DIR, "stylesheets")
 # keeps paths of sample documents for easy try
 const EXAMPLE_FOLDER = normpath(PKG_DIR, "examples")
-<<<<<<< HEAD
-const WEAVE_VERSION = try
-    'v' * Pkg.TOML.parsefile(normpath(PKG_DIR, "Project.toml"))["version"]
-catch
-    ""
-end
-weave_info() = WEAVE_VERSION, string(Date(now()))
-=======
 
 # constant names
 const WEAVE_OPTION_NAME = "weave_options"
 const WEAVE_OPTION_NAME_DEPRECATED = "options" # remove this when tagging v0.11
 const WEAVE_OPTION_DEPRECATE_ID = "weave_option_duplicate_id"
 const DEFAULT_FIG_PATH = "figures"
->>>>>>> 9ccf3a2c
+
+const WEAVE_VERSION = try
+    'v' * Pkg.TOML.parsefile(normpath(PKG_DIR, "Project.toml"))["version"]
+catch
+    ""
+end
+weave_info() = WEAVE_VERSION, string(Date(now()))
 
 function __init__()
     @require Plots = "91a5bcdd-55d7-5caf-9e0b-520d859cae80" include("plots.jl")
